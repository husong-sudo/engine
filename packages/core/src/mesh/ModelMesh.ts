--- conflicted
+++ resolved
@@ -42,13 +42,8 @@
   private _uv7: Vector2[] | null = null;
   private _weights: Vector4[] | null = null;
   private _joints: Vector4[] | null = null;
-<<<<<<< HEAD
-  private _vertexValueChanged: number = 0;
+  private _vertexChangeFlag: number = 0;
   private _elementCount: number = 0;
-=======
-  private _vertexChangeFlag: number = 0;
->>>>>>> eed0210a
-
   /**
    * Vertex count of current mesh.
    */
@@ -191,14 +186,9 @@
     if (normals.length !== this._vertexCount) {
       throw "The array provided needs to be the same size as vertex count.";
     }
-<<<<<<< HEAD
 
     this._vertexSlotChanged = !!this._normals !== !!normals;
-    this._vertexValueChanged |= ValueChanged.Normal;
-=======
-    this._vertexSlots.normal = normals != null;
     this._vertexChangeFlag |= ValueChanged.Normal;
->>>>>>> eed0210a
     this._normals = normals;
   }
 
@@ -225,13 +215,8 @@
       throw "The array provided needs to be the same size as vertex count.";
     }
 
-<<<<<<< HEAD
     this._vertexSlotChanged = !!this._colors !== !!colors;
-    this._vertexValueChanged |= ValueChanged.Color;
-=======
-    this._vertexSlots.color = colors != null;
     this._vertexChangeFlag |= ValueChanged.Color;
->>>>>>> eed0210a
     this._colors = colors;
   }
 
@@ -258,13 +243,8 @@
       throw "The array provided needs to be the same size as vertex count.";
     }
 
-<<<<<<< HEAD
     this._vertexSlotChanged = weights != null;
-    this._vertexValueChanged |= ValueChanged.Weight;
-=======
-    this._vertexSlots.weight = weights != null;
     this._vertexChangeFlag |= ValueChanged.Weight;
->>>>>>> eed0210a
     this._weights = weights;
   }
 
@@ -291,13 +271,8 @@
       throw "The array provided needs to be the same size as vertex count.";
     }
 
-<<<<<<< HEAD
     this._vertexSlotChanged = !!this._joints !== !!joints;
-    this._vertexValueChanged |= ValueChanged.Joint;
-=======
-    this._vertexSlots.joint = joints != null;
     this._vertexChangeFlag |= ValueChanged.Joint;
->>>>>>> eed0210a
     this._joints = joints;
   }
 
@@ -324,13 +299,8 @@
       throw "The array provided needs to be the same size as vertex count.";
     }
 
-<<<<<<< HEAD
     this._vertexSlotChanged = !!this._tangents !== !!tangents;
-    this._vertexValueChanged |= ValueChanged.Tangent;
-=======
-    this._vertexSlots.tangent = tangents != null;
     this._vertexChangeFlag |= ValueChanged.Tangent;
->>>>>>> eed0210a
     this._tangents = tangents;
   }
 
@@ -357,13 +327,8 @@
       throw "The array provided needs to be the same size as vertex count.";
     }
 
-<<<<<<< HEAD
     this._vertexSlotChanged = !!this._uv !== !!uv;
-    this._vertexValueChanged |= ValueChanged.UV;
-=======
-    this._vertexSlots.uv = uv != null;
     this._vertexChangeFlag |= ValueChanged.UV;
->>>>>>> eed0210a
     this._uv = uv;
   }
 
@@ -390,13 +355,8 @@
       throw "The array provided needs to be the same size as vertex count.";
     }
 
-<<<<<<< HEAD
     this._vertexSlotChanged = !!this._uv1 !== !!uv;
-    this._vertexValueChanged |= ValueChanged.UV1;
-=======
-    this._vertexSlots.uv1 = uv != null;
     this._vertexChangeFlag |= ValueChanged.UV1;
->>>>>>> eed0210a
     this._uv1 = uv;
   }
 
@@ -423,13 +383,8 @@
       throw "The array provided needs to be the same size as vertex count.";
     }
 
-<<<<<<< HEAD
     this._vertexSlotChanged = !!this._uv2 !== !!uv;
-    this._vertexValueChanged |= ValueChanged.UV2;
-=======
-    this._vertexSlots.uv2 = uv != null;
     this._vertexChangeFlag |= ValueChanged.UV2;
->>>>>>> eed0210a
     this._uv2 = uv;
   }
 
@@ -456,13 +411,8 @@
       throw "The array provided needs to be the same size as vertex count.";
     }
 
-<<<<<<< HEAD
     this._vertexSlotChanged = !!this._uv3 !== !!uv;
-    this._vertexValueChanged |= ValueChanged.UV3;
-=======
-    this._vertexSlots.uv3 = uv != null;
     this._vertexChangeFlag |= ValueChanged.UV3;
->>>>>>> eed0210a
     this._uv3 = uv;
   }
 
@@ -489,13 +439,8 @@
       throw "The array provided needs to be the same size as vertex count.";
     }
 
-<<<<<<< HEAD
     this._vertexSlotChanged = !!this._uv4 !== !!uv;
-    this._vertexValueChanged |= ValueChanged.UV4;
-=======
-    this._vertexSlots.uv4 = uv != null;
     this._vertexChangeFlag |= ValueChanged.UV4;
->>>>>>> eed0210a
     this._uv4 = uv;
   }
 
@@ -522,13 +467,8 @@
       throw "The array provided needs to be the same size as vertex count.";
     }
 
-<<<<<<< HEAD
     this._vertexSlotChanged = !!this._uv5 !== !!uv;
-    this._vertexValueChanged |= ValueChanged.UV5;
-=======
-    this._vertexSlots.uv5 = uv != null;
     this._vertexChangeFlag |= ValueChanged.UV5;
->>>>>>> eed0210a
     this._uv5 = uv;
   }
 
@@ -555,13 +495,8 @@
       throw "The array provided needs to be the same size as vertex count.";
     }
 
-<<<<<<< HEAD
     this._vertexSlotChanged = !!this._uv6 !== !!uv;
-    this._vertexValueChanged |= ValueChanged.UV6;
-=======
-    this._vertexSlots.uv6 = uv != null;
     this._vertexChangeFlag |= ValueChanged.UV6;
->>>>>>> eed0210a
     this._uv6 = uv;
   }
 
@@ -588,13 +523,8 @@
       throw "The array provided needs to be the same size as vertex count.";
     }
 
-<<<<<<< HEAD
     this._vertexSlotChanged = !!this._uv7 !== !!uv;
-    this._vertexValueChanged |= ValueChanged.UV7;
-=======
-    this._vertexSlots.uv7 = uv != null;
     this._vertexChangeFlag |= ValueChanged.UV7;
->>>>>>> eed0210a
     this._uv7 = uv;
   }
 
@@ -685,13 +615,8 @@
 
   private _resetVertexArrayData(_verticesArray: Float32Array) {
     // prettier-ignore
-<<<<<<< HEAD
-    const { _vertexCount, _positions, _normals, _colors, _vertexValueChanged: _valueChanged, _weights, _joints, _tangents, _uv, _uv1, _uv2, _uv3, _uv4, _uv5, _uv6, _uv7 } = this;
+    const { _vertexCount, _positions, _normals, _colors, _vertexChangeFlag: _valueChanged, _weights, _joints, _tangents, _uv, _uv1, _uv2, _uv3, _uv4, _uv5, _uv6, _uv7 } = this;
     const elementCount = this._elementCount;
-=======
-    const { _vertexCount, _positions, _normals, _colors, _vertexChangeFlag: _valueChanged, _weights, _joints, _tangents, _uv, _uv1, _uv2, _uv3, _uv4, _uv5, _uv6, _uv7 } = this;
-    const elementCount = this._getElementCount();
->>>>>>> eed0210a
 
     if (_valueChanged & ValueChanged.Position) {
       for (let i = 0; i < _vertexCount; i++) {
@@ -870,11 +795,7 @@
       }
       offset += 2;
     }
-<<<<<<< HEAD
-    this._vertexValueChanged = 0;
-=======
     this._vertexChangeFlag = 0;
->>>>>>> eed0210a
   }
 
   private _releaseCache() {
